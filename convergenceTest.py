# # Empirical recurrence interval uncertainty
# 
# The TCHA provides a catalogue of 10,000 years of TC activity. This
# can be considered a large number of observations, compared to the
# average recurrence intervals (ARIs) that are normally considered for
# TC-related winds (e.g. 100-, 200-, 500-year ARIs).
# 
# Therefore, we can use the simulated wind speed values to directly
# estimate the ARI wind speeds, without needing to fit extreme value
# distributions - something that is necessary when using observed wind
# speeds with record lengths of only around 50 years.
# 
# Here, we calculate the empirical ARI wind speeds from the synthetic
# catalogue, but do so in a manner that explores the range of values
# at these ARIs.
# 
# Essentially, we subsample the 10,000 year catalogue into smaller
# collections, then calculate the empirical ARIs from these smaller
# collections. The range of ARI wind speed values from these
# subsampled collections then gives us a guide on the convergence of
# these values in the full collection - if the ARIs show only a small
# range, then the ARI values have converged. We would expect the ARIs
# to diverge at close to the total number of simulated years
# (i.e. close to 10,000 years).
# 


import os
import io
import sys

import matplotlib
#matplotlib.use('Agg', warn=False)  # Use matplotlib backend

import database
import numpy as np
import matplotlib.pyplot as plt
plt.ioff()
from matplotlib.ticker import LogLocator, FormatStrFormatter

from Utilities.config import ConfigParser

from extremes import returnLevels, empReturnPeriod, returnPeriodUncertainty, gpdSelectThreshold
from distributions import fittedPDF

import random

import seaborn as sns
sns.set_context("paper")
figsize=(6.5, 4.5)
sns.set_style("whitegrid")


# Load the configuration file from the TCHA18, then open the database
# and get teh list of available locations.

configFile = "/home/547/cxa547/tcrmconfig/tcrm2.1.ini"
config = ConfigParser()
config.read(configFile)
outputPath = config.get('Output', 'Path')
plotPath = os.path.join(outputPath, 'plots','convergence')
NumSimulations = config.getint('TrackGenerator', 'NumSimulations')

db = database.HazardDatabase(configFile)
locations = db.getLocations()
locNameList = list(locations['locName'])

# The following step performs the calculations. First a helper
# function to add nicely formatted grid lines on a logarithmic axis.
# The second function (`plotConvergenceTest`) loads the data from the
# database, then splits into two separate collections (called `d1` and
# `d2`). For each of these, we then calculate empirical ARI values and
# plot alongside each other. We also plot the annual exceedance
# probability as an alternate view on the likelihood of extreme winds.


def addARIGrid(axes):
    """
    Add a logarithmic graticule to the subplot axes.
    :param axes: :class:`axes` instance.
    """
    axes.xaxis.set_major_locator(LogLocator())
    axes.xaxis.set_major_formatter(FormatStrFormatter('%d'))
    axes.xaxis.set_minor_locator(LogLocator(subs=[.1, .2, .3, .4, .5, .6, .7, .8, .9]))
    axes.autoscale(True, axis='x', tight=True)
    axes.grid(True, which='major', linestyle='-')
    axes.grid(True, which='minor', linestyle='--', linewidth=0.5)

def addAEPGrid(axes):
    """
    Add a logarithmic graticuyle to the subplot axes
    :param axes: :class:`axes` instance
    """
    axes.yaxis.set_major_locator(LogLocator())
    axes.yaxis.set_minor_locator(LogLocator(subs=[.1, .2, .3, .4, .5, .6, .7, .8, .9]))
    axes.autoscale(True, axis='y', tight=True)
    axes.grid(True, which='major', linestyle='-')
    axes.grid(True, which='minor', linestyle='--', linewidth=0.5)
<<<<<<< HEAD
    
=======

>>>>>>> c967de7c
def calculateARI(data, years):
    emprp = empReturnPeriod(np.sort(data))
    return np.sort(data)[-years:], emprp[-years:]

def bootstrap(data, n=1000, q=[5, 95], years=10000):
    d = np.empty((years, n))
    r = np.empty((years, n))
    for i in range(n):
        subset = np.random.choice(data, int(len(data/2)))
        d[:, i], r[:, i] = calculateARI(subset, years=10000)
    return np.percentile(d, q, axis=1), np.percentile(r, q, axis=1)

def plotConvergenceTest(locName):
    locId = locations['locId'][locations['locName']==locName][0]
    locLon = locations['locLon'][locations['locId']==locId][0]
    locLat = locations['locLat'][locations['locId']==locId][0]

<<<<<<< HEAD
    records = database.locationRecords(db, str(locId))
=======
    records = database.queries.locationRecords(db, str(locId))
>>>>>>> c967de7c
    recs = records['wspd'][records['wspd'] > 0]
    data = np.zeros(int(NumSimulations*365.25))
    data[-len(recs):] = recs
    sortedmax = np.sort(data)
    emprp = empReturnPeriod(data)
    dd, rr = bootstrap(data, n=100)

    ep = 1./emprp
    ep1 = 1./rr[0,:]
    ep2 = 1./rr[1,:]
    mn = dd.mean(axis=0)
    delta = np.abs(np.diff(dd, axis=0))
    fdelta = delta/mn

    fig, ax1 = plt.subplots(1, 1, figsize=figsize)
<<<<<<< HEAD
    
=======

>>>>>>> c967de7c
    ax1.fill_between(rr[0,:], dd[1,:], dd[0,:], alpha=0.5, label="95th percentile")
    ax1.plot(emprp[-10000:], data[-10000:], color='k', label="Mean ARI")
    ax1.set_xscale('log')

    xlabel = 'Average recurrence interval (years)'
    ylabel = 'Wind speed (m/s)'
    title = "ARI wind speeds at " + locName + \
        " \n(%5.2f,%5.2f, n=%d)"%(locLon, locLat, len(recs))
    ax1.set_xlabel(xlabel)
    ax1.set_ylabel(ylabel)
    ax1.set_title(title)
    ax1.legend(loc=2)
    addARIGrid(ax1)
    fig.tight_layout()
    plt.savefig(os.path.join(plotPath, "{0:05d}_ARI.png".format(locId)), 
                bbox_inches='tight')
    plt.close()

    fig2, ax2 = plt.subplots(1, 1, figsize=figsize)
    ax2.semilogy(sortedmax[-10000:], ep[-10000:], color="k", label="Mean AEP")
    ax2.fill_betweenx(1./rr[0,:], dd[0,:], dd[1,:], alpha=0.5, label="95th percentile")
    ax2.set_xlabel(ylabel)
    title = "AEP wind speeds at " + locName + \
        " \n(%5.2f,%5.2f, n=%d)"%(locLon, locLat, len(recs))
    ax2.set_ylabel("Exceedance probability (events/year)")

    ax2.set_title(title)
    ax2.legend(loc=1)
    addAEPGrid(ax2)
    fig.tight_layout()
    plt.savefig(os.path.join(plotPath, "{0:05d}_AEP.png".format(locId)), 
                bbox_inches='tight')
    plt.close()
"""
    fig3, (ax3, ax4) = plt.subplots(2, 1, sharex=True)
    ax3.fill_between(emprp[emprp > 1][0:-1:2], fdelta,
                     color="#006983", alpha=0.5)
    ax3.set_ylabel('Fractional difference')
    ax3.set_title("Difference in convergence test ARI wind speeds at " + \
                  locName + " \n(%5.2f,%5.2f, n=%d)"%(locLon, locLat, len(recs)))
    ax3.set_xscale('log')
    addARIGrid(ax3)

    ax4.fill_between(emprp[emprp > 1][0:-1:2], delta,
                     color="#006983", alpha=0.5)
    ax4.set_ylabel("Difference (m/s)")
    ax4.set_xlabel(xlabel)
    ax4.set_xscale('log')
    addARIGrid(ax4)

    fig.tight_layout()
    plt.savefig(os.path.join(plotPath, "{0:05d}_ARI_delta.png".format(locId)), 
                bbox_inches='tight')
    plt.close()
"""
# Run the next cell, then select a location from the dropdown list and
# click the `"Run plotConvergenceTest"` button. This will take a
# minute or so to run, as it needs to extract all the values from the
# database, which is a significant number of events when there's
# 10,000 years of events.





locList = ['Carnarvon Airport', 'Port Hedland Airport',
           'Broome Airport', 'Darwin Airport',
           'Cairns Airport', 'Townsville Amo',
           'Rockhampton Airport', 'Willis Island']

#for locName in locList:
#    print(locName)
#   plotConvergenceTest(locName)

def plotConvergence(ax, locName):
    locId = locations['locId'][locations['locName']==locName][0]
    locLon = locations['locLon'][locations['locId']==locId][0]
    locLat = locations['locLat'][locations['locId']==locId][0]

<<<<<<< HEAD
    records = database.locationRecords(db, str(locId))
=======
    records = database.queries.locationRecords(db, str(locId))
>>>>>>> c967de7c
    recs = records['wspd'][records['wspd'] > 0]
    data = np.zeros(int(NumSimulations*365.25))
    data[-len(recs):] = recs
    sortedmax = np.sort(data)
    emprp = empReturnPeriod(data)
    dd, rr = bootstrap(data, n=100)
    ax.plot(emprp[-10000:], data[-10000:], color='k', label="Mean ARI")
    ax.fill_between(rr[0,:], dd[1,:], dd[0,:], alpha=0.5, label="95th percentile")
    ax.set_xscale('log')
    #xlabel = 'Average recurrence interval (years)'
    #ylabel = 'Wind speed (m/s)'
    title = "{0} (n={1:d})".format(locName, len(recs))

    ax.set_title(title)
    addARIGrid(ax)


fig, axes = plt.subplots(4, 2, figsize=(6,8), sharex=True, sharey=True)
axlist = axes.flatten()
for i, loc in enumerate(locList):
    plotConvergence(axlist[i], loc)

axlist[0].legend(loc=2)
axlist[0].set_ylabel('Wind speed (m/s)')
axlist[2].set_ylabel('Wind speed (m/s)')
axlist[4].set_ylabel('Wind speed (m/s)')
axlist[6].set_ylabel('Wind speed (m/s)')

axlist[6].set_xlabel('Average recurrence interval (years)')
axlist[7].set_xlabel('Average recurrence interval (years)')

fig.tight_layout()
plt.savefig(os.path.join(plotPath, "ARI_convergence.png"),
                bbox_inches='tight')<|MERGE_RESOLUTION|>--- conflicted
+++ resolved
@@ -96,11 +96,7 @@
     axes.autoscale(True, axis='y', tight=True)
     axes.grid(True, which='major', linestyle='-')
     axes.grid(True, which='minor', linestyle='--', linewidth=0.5)
-<<<<<<< HEAD
-    
-=======
-
->>>>>>> c967de7c
+
 def calculateARI(data, years):
     emprp = empReturnPeriod(np.sort(data))
     return np.sort(data)[-years:], emprp[-years:]
@@ -118,11 +114,7 @@
     locLon = locations['locLon'][locations['locId']==locId][0]
     locLat = locations['locLat'][locations['locId']==locId][0]
 
-<<<<<<< HEAD
-    records = database.locationRecords(db, str(locId))
-=======
     records = database.queries.locationRecords(db, str(locId))
->>>>>>> c967de7c
     recs = records['wspd'][records['wspd'] > 0]
     data = np.zeros(int(NumSimulations*365.25))
     data[-len(recs):] = recs
@@ -138,11 +130,6 @@
     fdelta = delta/mn
 
     fig, ax1 = plt.subplots(1, 1, figsize=figsize)
-<<<<<<< HEAD
-    
-=======
-
->>>>>>> c967de7c
     ax1.fill_between(rr[0,:], dd[1,:], dd[0,:], alpha=0.5, label="95th percentile")
     ax1.plot(emprp[-10000:], data[-10000:], color='k', label="Mean ARI")
     ax1.set_xscale('log')
@@ -222,11 +209,7 @@
     locLon = locations['locLon'][locations['locId']==locId][0]
     locLat = locations['locLat'][locations['locId']==locId][0]
 
-<<<<<<< HEAD
-    records = database.locationRecords(db, str(locId))
-=======
     records = database.queries.locationRecords(db, str(locId))
->>>>>>> c967de7c
     recs = records['wspd'][records['wspd'] > 0]
     data = np.zeros(int(NumSimulations*365.25))
     data[-len(recs):] = recs
